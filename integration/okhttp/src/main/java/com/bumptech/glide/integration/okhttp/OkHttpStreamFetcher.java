package com.bumptech.glide.integration.okhttp;

import android.util.Log;

import com.bumptech.glide.Logs;
import com.bumptech.glide.Priority;
import com.bumptech.glide.load.DataSource;
import com.bumptech.glide.load.data.DataFetcher;
import com.bumptech.glide.load.model.GlideUrl;
import com.bumptech.glide.util.ContentLengthInputStream;
import com.squareup.okhttp.OkHttpClient;
import com.squareup.okhttp.Request;
import com.squareup.okhttp.Response;
import com.squareup.okhttp.ResponseBody;

import java.io.IOException;
import java.io.InputStream;
import java.util.Map;

/**
 * Fetches an {@link InputStream} using the okhttp library.
 */
public class OkHttpStreamFetcher implements DataFetcher<InputStream> {
<<<<<<< HEAD
    private static final String USER_AGENT_HEADER = "User-Agent";
    private static final String DEFAULT_USER_AGENT = System.getProperty("http.agent");
    private final OkHttpClient client;
    private final GlideUrl url;
    private InputStream stream;
    private ResponseBody responseBody;

    public OkHttpStreamFetcher(OkHttpClient client, GlideUrl url) {
        this.client = client;
        this.url = url;
    }

    @Override
    public InputStream loadData(Priority priority) throws Exception {
        Request.Builder requestBuilder = new Request.Builder()
                .url(url.toStringUrl());

        boolean isUserAgentSet = false;
        for (Map.Entry<String, String> headerEntry : url.getHeaders().entrySet()) {
            String key = headerEntry.getKey();
            requestBuilder.addHeader(key, headerEntry.getValue());
            isUserAgentSet |= USER_AGENT_HEADER.equalsIgnoreCase(key);
        }
        if (!isUserAgentSet) {
            requestBuilder.addHeader(USER_AGENT_HEADER, DEFAULT_USER_AGENT);
        }
        Request request = requestBuilder.build();

        Response response = client.newCall(request).execute();
        responseBody = response.body();
        if (!response.isSuccessful()) {
            throw new IOException("Request failed with code: " + response.code());
        }

        long contentLength = responseBody.contentLength();
        stream = ContentLengthInputStream.obtain(responseBody.byteStream(), contentLength);
        return stream;
=======
  private static final String CONTENT_LENGTH_HEADER = "Content-Length";
  private final OkHttpClient client;
  private final GlideUrl url;
  private InputStream stream;
  private ResponseBody responseBody;

  public OkHttpStreamFetcher(OkHttpClient client, GlideUrl url) {
    this.client = client;
    this.url = url;
  }

  @Override
  public void loadData(Priority priority, final DataCallback<? super InputStream> callback) {
    Request.Builder requestBuilder = new Request.Builder().url(url.toStringUrl());
    for (Map.Entry<String, String> headerEntry : url.getHeaders().entrySet()) {
      requestBuilder.addHeader(headerEntry.getKey(), headerEntry.getValue());
>>>>>>> 7e0f8734
    }
    Request request = requestBuilder.build();

<<<<<<< HEAD
    @Override
    public void cleanup() {
        if (stream != null) {
            try {
                stream.close();
            } catch (IOException e) {
                // Ignored
            }
        }
        if (responseBody != null) {
            try {
                responseBody.close();
            } catch (IOException e) {
                // Ignored.
            }
=======
    client.newCall(request).enqueue(new com.squareup.okhttp.Callback() {
      @Override
      public void onFailure(Request request, IOException e) {
        if (Logs.isEnabled(Log.DEBUG)) {
          Logs.log(Log.DEBUG, "OkHttp failed to obtain result", e);
        }
        callback.onDataReady(null);
      }

      @Override
      public void onResponse(Response response) throws IOException {
        if (response.isSuccessful()) {
          String contentLength = response.header(CONTENT_LENGTH_HEADER);
          responseBody = response.body();
          stream = ContentLengthInputStream.obtain(responseBody.byteStream(), contentLength);
        } else if (Logs.isEnabled(Log.DEBUG)) {
          Logs.log(Log.DEBUG, "OkHttp got error response: " + response.code() + ", "
              + response.message());
>>>>>>> 7e0f8734
        }
        callback.onDataReady(stream);
      }
    });
  }

<<<<<<< HEAD
    @Override
    public String getId() {
        return url.getCacheKey();
=======
  @Override
  public void cleanup() {
    try {
      if (stream != null) {
        stream.close();
      }
    } catch (IOException e) {
      // Ignored
>>>>>>> 7e0f8734
    }
    if (responseBody != null) {
      try {
        responseBody.close();
      } catch (IOException e) {
        // Ignored.
      }
    }
  }

  @Override
  public void cancel() {
    // TODO: call cancel on the client when this method is called on a background thread. See #257
  }

  @Override
  public Class<InputStream> getDataClass() {
    return InputStream.class;
  }

  @Override
  public DataSource getDataSource() {
    return DataSource.REMOTE;
  }
}<|MERGE_RESOLUTION|>--- conflicted
+++ resolved
@@ -21,46 +21,8 @@
  * Fetches an {@link InputStream} using the okhttp library.
  */
 public class OkHttpStreamFetcher implements DataFetcher<InputStream> {
-<<<<<<< HEAD
-    private static final String USER_AGENT_HEADER = "User-Agent";
-    private static final String DEFAULT_USER_AGENT = System.getProperty("http.agent");
-    private final OkHttpClient client;
-    private final GlideUrl url;
-    private InputStream stream;
-    private ResponseBody responseBody;
-
-    public OkHttpStreamFetcher(OkHttpClient client, GlideUrl url) {
-        this.client = client;
-        this.url = url;
-    }
-
-    @Override
-    public InputStream loadData(Priority priority) throws Exception {
-        Request.Builder requestBuilder = new Request.Builder()
-                .url(url.toStringUrl());
-
-        boolean isUserAgentSet = false;
-        for (Map.Entry<String, String> headerEntry : url.getHeaders().entrySet()) {
-            String key = headerEntry.getKey();
-            requestBuilder.addHeader(key, headerEntry.getValue());
-            isUserAgentSet |= USER_AGENT_HEADER.equalsIgnoreCase(key);
-        }
-        if (!isUserAgentSet) {
-            requestBuilder.addHeader(USER_AGENT_HEADER, DEFAULT_USER_AGENT);
-        }
-        Request request = requestBuilder.build();
-
-        Response response = client.newCall(request).execute();
-        responseBody = response.body();
-        if (!response.isSuccessful()) {
-            throw new IOException("Request failed with code: " + response.code());
-        }
-
-        long contentLength = responseBody.contentLength();
-        stream = ContentLengthInputStream.obtain(responseBody.byteStream(), contentLength);
-        return stream;
-=======
-  private static final String CONTENT_LENGTH_HEADER = "Content-Length";
+  private static final String USER_AGENT_HEADER = "User-Agent";
+  private static final String DEFAULT_USER_AGENT = System.getProperty("http.agent");
   private final OkHttpClient client;
   private final GlideUrl url;
   private InputStream stream;
@@ -74,29 +36,17 @@
   @Override
   public void loadData(Priority priority, final DataCallback<? super InputStream> callback) {
     Request.Builder requestBuilder = new Request.Builder().url(url.toStringUrl());
+    boolean isUserAgentSet = false;
     for (Map.Entry<String, String> headerEntry : url.getHeaders().entrySet()) {
-      requestBuilder.addHeader(headerEntry.getKey(), headerEntry.getValue());
->>>>>>> 7e0f8734
+      String key = headerEntry.getKey();
+      requestBuilder.addHeader(key, headerEntry.getValue());
+      isUserAgentSet |= USER_AGENT_HEADER.equalsIgnoreCase(key);
+    }
+    if (!isUserAgentSet) {
+      requestBuilder.addHeader(USER_AGENT_HEADER, DEFAULT_USER_AGENT);
     }
     Request request = requestBuilder.build();
 
-<<<<<<< HEAD
-    @Override
-    public void cleanup() {
-        if (stream != null) {
-            try {
-                stream.close();
-            } catch (IOException e) {
-                // Ignored
-            }
-        }
-        if (responseBody != null) {
-            try {
-                responseBody.close();
-            } catch (IOException e) {
-                // Ignored.
-            }
-=======
     client.newCall(request).enqueue(new com.squareup.okhttp.Callback() {
       @Override
       public void onFailure(Request request, IOException e) {
@@ -109,24 +59,18 @@
       @Override
       public void onResponse(Response response) throws IOException {
         if (response.isSuccessful()) {
-          String contentLength = response.header(CONTENT_LENGTH_HEADER);
+          long contentLength = response.body().contentLength();
           responseBody = response.body();
           stream = ContentLengthInputStream.obtain(responseBody.byteStream(), contentLength);
         } else if (Logs.isEnabled(Log.DEBUG)) {
           Logs.log(Log.DEBUG, "OkHttp got error response: " + response.code() + ", "
               + response.message());
->>>>>>> 7e0f8734
         }
         callback.onDataReady(stream);
       }
     });
   }
 
-<<<<<<< HEAD
-    @Override
-    public String getId() {
-        return url.getCacheKey();
-=======
   @Override
   public void cleanup() {
     try {
@@ -135,7 +79,6 @@
       }
     } catch (IOException e) {
       // Ignored
->>>>>>> 7e0f8734
     }
     if (responseBody != null) {
       try {
