--- conflicted
+++ resolved
@@ -80,37 +80,6 @@
     } else {
       result = BitmapResource.obtain(transformed, bitmapPool);
     }
-
-<<<<<<< HEAD
-    /**
-     * Transforms the given {@link android.graphics.Bitmap} based on the given dimensions and returns the transformed
-     * result.
-     *
-     * <p>
-     *   The provided Bitmap, toTransform, should not be recycled or returned to the pool. Glide will automatically
-     *   recycle and/or reuse toTransform if the transformation returns a different Bitmap. Similarly implementations
-     *   should never recycle or return Bitmaps that are returned as the result of this method. Recycling or returning
-     *   the provided and/or the returned Bitmap to the pool will lead to a variety of runtime exceptions and drawing
-     *   errors. See #408 for an example. If the implementation obtains and discards intermediate Bitmaps, they may
-     *   safely be returned to the BitmapPool and/or recycled.
-     * </p>
-     *
-     * <p>
-     *     outWidth and outHeight will never be {@link com.bumptech.glide.request.target.Target#SIZE_ORIGINAL}, this
-     *     class converts them to be the size of the Bitmap we're going to transform before calling this method.
-     * </p>
-     *
-     * @param pool A {@link com.bumptech.glide.load.engine.bitmap_recycle.BitmapPool} that can be used to obtain and
-     *             return intermediate {@link Bitmap}s used in this transformation. For every
-     *             {@link android.graphics.Bitmap} obtained from the pool during this transformation, a
-     *             {@link android.graphics.Bitmap} must also be returned.
-     * @param toTransform The {@link android.graphics.Bitmap} to transform.
-     * @param outWidth The ideal width of the transformed bitmap (the transformed width does not need to match exactly).
-     * @param outHeight The ideal height of the transformed bitmap (the transformed heightdoes not need to match
-     *                  exactly).
-     */
-    protected abstract Bitmap transform(BitmapPool pool, Bitmap toTransform, int outWidth, int outHeight);
-=======
     return result;
   }
 
@@ -118,10 +87,18 @@
    * Transforms the given {@link android.graphics.Bitmap} based on the given dimensions and returns
    * the transformed result.
    *
-   * <p> outWidth and outHeight will never be
+   * <p>The provided Bitmap, toTransform, should not be recycled or returned to the pool. Glide will
+   * automatically recycle and/or reuse toTransform if the transformation returns a different
+   * Bitmap. Similarly implementations should never recycle or return Bitmaps that are returned as
+   * the result of this method. Recycling or returning the provided and/or the returned Bitmap to
+   * the pool will lead to a variety of runtime exceptions and drawing errors. See #408 for an
+   * example. If the implementation obtains and discards intermediate Bitmaps, they may safely be
+   * returned to the BitmapPool and/or recycled.
+   *
+   * <p>outWidth and outHeight will never be
    * {@link com.bumptech.glide.request.target.Target#SIZE_ORIGINAL},
    * this class converts them to be the size of the Bitmap we're going to transform before calling
-   * this method. </p>
+   * this method.
    *
    * @param pool        A {@link com.bumptech.glide.load.engine.bitmap_recycle.BitmapPool} that can
    *                    be used to obtain and return intermediate {@link Bitmap}s used in this
@@ -136,5 +113,4 @@
    */
   protected abstract Bitmap transform(BitmapPool pool, Bitmap toTransform, int outWidth,
       int outHeight);
->>>>>>> 7e0f8734
 }